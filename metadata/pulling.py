--- conflicted
+++ resolved
@@ -167,11 +167,7 @@
                     )
                 )
                 for token_id, metadata_uri in chain.get_token_uri_from_contract_batch(
-<<<<<<< HEAD
                     contract, token_ids_batch, uri_func, abi, blockchain=blockchain
-=======
-                    contract, token_ids_batch, function_signature, abi
->>>>>>> ba18f09f
                 ).items():
                     fetch(
                         token_id,
