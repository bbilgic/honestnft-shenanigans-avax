# This file can download the rarity data from website rarity.tools
# There is a hidden API - "https://projects.rarity.tools/static/staticdata/<project_name>.json" that we can use to download rarity data in seconds.
# However the data is in raw format, we need to recalculate the scoring using the algorithm below.

# Without Traits Normalization, Rarity tools use a formula of Rarity Score = 1 / (Counts Of Traits X Total Number Of Tokens)

# With Traits Normalization, Rarity tools use a formula of Rarity Score = (Constant Number / ( Number Of Traits Type  X  Number Of Category In That Trait Types ) ) / (Counts Of Traits X Total Number Of Tokens)
# The Constant Number is 100,000 Divide by Total Number Of Tokens.
# The number 100,000 is an arbitary number chosen by Rarity tools I guess. I found these number by reverse engieering a few different Samples

# The calculation will give the exact Rarity Score shown in Rarity tools with a few exceptions
# There are some NFT projects that Rarity tools added Thematic Match / Matching Sets
# Due to those data irregularity, This script WILL NOT account for theses matches (So the scoring for projects with these Thematic Matches might differ)
# Revision: 1.0
# Date: Nov 17, 2021
# by @NFT131 #9693 (Discord Username)
# email: nft131@gmail.com
# If you need any clarification, email me. We can discuss more


def download(project_name = "vogu", starting_count_y = 1, normalize_trait = 1):
    # The variable "starting_count_y" is usually 1, but in Rare case, the count has to start at 2, due to irregular data structure used by Rarity tools
    # Leave "normalize_trait" as default value 1, unless you want to turn it off. (Not recommended to turn it off, as normalize_trait will give better accuracy)
    import csv
    import requests
    import time
    import json
    from pprint import pprint
    import os
    import datetime

    dt_now = datetime.datetime.utcnow()
    start_time = time.time()
    script_dir = os.path.dirname(__file__)
<<<<<<< HEAD

    print("Project : " + str(project_name))
=======
    script_dir += "/from_raritytools/{}".format(project_name)
    print("script dir: ", script_dir)
    
    
    if not os.path.exists(script_dir):
        os.makedirs(script_dir)
    
    metadata_file_name = os.path.join(script_dir,  project_name +"_metadata.json")
    metadata_scoring_file_name = os.path.join(script_dir,  project_name +"_scoring_metadata.json")
    metadata_scoring_csv_file_name = os.path.join(script_dir,  project_name +"_raritytools.csv")
>>>>>>> 7298ad50

    # Saves the rarity data into the Folder "rarity_data" provided
    metadata_scoring_csv_file_name = os.path.join(script_dir,  "rarity_data/" + project_name +"_raritytools.csv")
    
    warning_flag = False


    url = "https://projects.rarity.tools/static/staticdata/"+ project_name + ".json"

    
    headers = {
      'Content-Type': 'application/json',
      'User-Agent': 'Mozilla/5.0 (Windows NT 10.0; Win64; x64) AppleWebKit/537.36 (KHTML, like Gecko) Chrome/75.0.3770.100 Safari/537.36'
    }


    response = requests.request("GET", url, headers=headers )
    response_data = response.json()
    all_traits = response_data[u'basePropDefs']
    number_of_traits_types = len(all_traits) - 1
    nft_metadata = response_data[u'items']
<<<<<<< HEAD
    metadata_scoring = {}
    metadata_to_save = {}
    total_tokens_len = len(nft_metadata)
    constant_number = 1000000 / total_tokens_len # This constant number is used to normalize the scoring, I foudn it by reverse engieering a few samples
    rarity_table = {}
=======

    metadata_scoring = {}
    metadata_to_save = {}
    

    if thematic_match:
        nft_metadata_len = len(nft_metadata[0]) - target_project[u'trailing_metadata'] + 1
        themematic_match_position = nft_metadata_len - 1
    else:
        nft_metadata_len = len(nft_metadata[0]) - target_project[u'trailing_metadata']

    total_tokens_len = len(nft_metadata)
    constant_number = 1000000 / total_tokens_len

    rarity_table = {}
    for x in range(0,total_tokens_len):
        token_id = str(nft_metadata[x][0])
        metadata_to_save.update({token_id: {u'nft_traits' : []}})

        metadata_scoring.update({token_id: {u'TOKEN_ID' : token_id, 
                                            u'TOKEN_NAME' : project_name + ' #' + str(token_id) }})
        token_rarity_score = 0
        token_ranking = 0
        this_token_trait = []
        each_trait_score = {}
        
        for y in range(starting_count_y,nft_metadata_len):
            this_trait_rarity_score = 0
            temp_scoring = 0
            if thematic_match and y == themematic_match_position:
                if target_project[u'isList']:
                    temp_scoring = 0
                    
                    for each_theme in nft_metadata[x][y]:
                        if normalize_trait:
                            number_of_category = len(all_traits[y][u'pvs'])
                            
                            token_rarity_score = token_rarity_score + (constant_number/(number_of_traits_types * number_of_category))/(all_traits[y][u'pvs'][each_theme][1]/total_tokens_len)
                            this_trait_rarity_score = (constant_number/(number_of_traits_types * number_of_category))/(all_traits[y][u'pvs'][each_theme][1]/total_tokens_len)
                            temp_scoring += this_trait_rarity_score
                        else:
                            token_rarity_score = token_rarity_score + 1/(all_traits[y][u'pvs'][each_theme][1]/total_tokens_len)
                            this_trait_rarity_score = 1/(all_traits[y][u'pvs'][each_theme][1]/total_tokens_len)
                            temp_scoring += this_trait_rarity_score

                elif target_project[u'thematic_key'] == "derivedPropDefs":
                        theme = nft_metadata[x][y][0]
                        matching_set = response_data[u'derivedPropDefs'][0][u'pvs']
                        for each_matching_set in matching_set:
                            if (theme == each_matching_set[0]):
                                token_rarity_score = token_rarity_score + 1/(each_matching_set[1]/total_tokens_len)
                                this_trait_rarity_score = 1/(each_matching_set[1]/total_tokens_len)

            else:
                if target_project[u'itemToAvoid'] == None:
                    if isinstance(nft_metadata[x][y], list):
                        temp_scoring = 0
                        if len(nft_metadata[x][y]) == 0:
                            if normalize_trait:
                                try:
                                    number_of_category = len(all_traits[y][u'pvs'])
                                except:
                                    print(y)
                                    print(all_traits[y])
                                    input("preessss")
                                
                                token_rarity_score = token_rarity_score + (constant_number/(number_of_traits_types * number_of_category))/(all_traits[y][u'pvs'][0][1]/total_tokens_len)
                                this_trait_rarity_score = (constant_number/(number_of_traits_types * number_of_category))/(all_traits[y][u'pvs'][0][1]/total_tokens_len)
                                temp_scoring += this_trait_rarity_score
                            else:
                                token_rarity_score = token_rarity_score + 1/(all_traits[y][u'pvs'][0][1]/total_tokens_len)
                                temp_scoring += this_trait_rarity_score
                        else:
                            for each_theme in nft_metadata[x][y]:
                                if normalize_trait:
                                    number_of_category = len(all_traits[y][u'pvs'])
                                    
                                    token_rarity_score = token_rarity_score + (constant_number/(number_of_traits_types * number_of_category))/(all_traits[y][u'pvs'][each_theme][1]/total_tokens_len)
                                    this_trait_rarity_score = (constant_number/(number_of_traits_types * number_of_category))/(all_traits[y][u'pvs'][each_theme][1]/total_tokens_len)
                                    temp_scoring += this_trait_rarity_score
                                else:
                                    token_rarity_score = token_rarity_score + 1/(all_traits[y][u'pvs'][each_theme][1]/total_tokens_len)
                                    this_trait_rarity_score = 1/(all_traits[y][u'pvs'][each_theme][1]/total_tokens_len)
                                    temp_scoring += this_trait_rarity_score
                    else:
                        if normalize_trait:
                            number_of_category = len(all_traits[y][u'pvs'])
                            
                            token_rarity_score = token_rarity_score + (constant_number/(number_of_traits_types * number_of_category))/(all_traits[y][u'pvs'][nft_metadata[x][y]][1]/total_tokens_len)
                            this_trait_rarity_score = (constant_number/(number_of_traits_types * number_of_category))/(all_traits[y][u'pvs'][nft_metadata[x][y]][1]/total_tokens_len)
                        else:
                            token_rarity_score = token_rarity_score + 1/(all_traits[y][u'pvs'][nft_metadata[x][y]][1]/total_tokens_len)
                            this_trait_rarity_score =  1/(all_traits[y][u'pvs'][nft_metadata[x][y]][1]/total_tokens_len)


                    

                elif y == target_project[u'itemToAvoid']:
                    token_rarity_score = token_rarity_score

            if isinstance(nft_metadata[x][y], list):
                
                for each_theme in nft_metadata[x][y]:
                    this_token_trait.append({u'node' : {u'traitType' : all_traits[y][u'name'], u'value' : all_traits[y][u'pvs'][each_theme][0]}})
                    
                each_trait_score.update({all_traits[y][u'name'] : temp_scoring})
            else:
                this_token_trait.append({u'node' : {u'traitType' : all_traits[y][u'name'], u'value' : all_traits[y][u'pvs'][nft_metadata[x][y]][0]}})
                each_trait_score.update({all_traits[y][u'name'] : this_trait_rarity_score})
        
        rarity_table.update({str(token_id) : float(token_rarity_score)})
        metadata_to_save[token_id].update({u'nft_traits' : this_token_trait})
        metadata_scoring[token_id].update(each_trait_score)
    
    sorted_rarity_table = sorted(rarity_table.items(), key = lambda item : item[1],reverse=True)
    
    rarity_table_upload = {}
    count = 1
    for each_item in range(0,len(sorted_rarity_table)):
        rarity_table_upload.update({str(sorted_rarity_table[each_item][0]) : {"rank" : count, "rarity_score" : float(sorted_rarity_table[each_item][1])}})
        metadata_to_save[str(sorted_rarity_table[each_item][0])].update({"rank" : count, "rarity_score" : float(sorted_rarity_table[each_item][1])})
        metadata_scoring[str(sorted_rarity_table[each_item][0])].update({ "RARITY_SCORE" : float(sorted_rarity_table[each_item][1]),"Rank" : count})

        count = count + 1


    scoring_csv = []

    

    for each_token in metadata_scoring:
        this_row = []
        for each_col in metadata_scoring[each_token]:
            this_row.append(metadata_scoring[each_token][each_col])
        scoring_csv.append(this_row)
    

    sorted_scoring_csv = sorted(scoring_csv, key = lambda item : item[len(item)-1],reverse=False)

    #Create Header
    header_row = []
    for each_col in metadata_scoring["1"]:
        header_row.append(each_col)
    
    

    
    with open(file_name, 'w') as fp:
        json.dump(rarity_table_upload, fp)
    
    pprint(metadata_to_save["131"])
    with open(metadata_file_name, 'w') as fp:
        json.dump(metadata_to_save, fp)


    with open(metadata_scoring_file_name, 'w') as fp:
        json.dump(metadata_scoring, fp)


    # text_file = open(metadata_scoring_csv_file_name, "w")
    # text_file.write(scoring_csv)
    # text_file.close()
    with open(metadata_scoring_csv_file_name, 'w') as f: 
        write = csv.writer(f) 
        write.writerow(header_row) 
        write.writerows(sorted_scoring_csv) 
        
    
    print("--- %s seconds TO Load ---" % (time.time() - start_time))




def build_rarity_and_traits_adv(project_name = "vogu", starting_count_y = 1, thematic_match = False, normalize_trait = 1):
    import timeit
    import csv
    import requests
    import time
    start_time = time.time()
    import json
    from pprint import pprint
    import os
    script_dir = os.path.dirname(__file__)

    import datetime
    dt_now = datetime.datetime.utcnow()

>>>>>>> 7298ad50
    
    # cut off the last element, if it is an empty array (cause problems with the script)
    last_element_of_metadata = nft_metadata[0][len(nft_metadata[0])-1]
    if isinstance(last_element_of_metadata,list) and len(last_element_of_metadata) == 0:
        trailing_count_to_cut = 1
    else:
        trailing_count_to_cut = 0
    nft_metadata_len = len(nft_metadata[0]) - trailing_count_to_cut

    


<<<<<<< HEAD
    # Looping through each token, and decode the metadata stored by rarity tools
    # They use Numbers to represent the data, which makes the file size smaller to download
    for x in range(0,total_tokens_len):
        
=======
    matching_traits = 2
    
     
    response = requests.request("GET", url, headers=headers )
    response_data = response.json()
    all_traits = response_data[u'basePropDefs']
    number_of_traits_types = len(all_traits) - 1
    nft_metadata = response_data[u'items']

    metadata_scoring = {}
    metadata_to_save = {}
    

    if thematic_match:
        nft_metadata_len = len(nft_metadata[0]) - target_project[u'trailing_metadata'] + 1
        themematic_match_position = nft_metadata_len - 1

    else:
        nft_metadata_len = len(nft_metadata[0]) - target_project[u'trailing_metadata']


    total_tokens_len = len(nft_metadata)
    constant_number = 1000000 / total_tokens_len

    rarity_table = {}
    for x in range(0,total_tokens_len):
>>>>>>> 7298ad50
        token_id = str(nft_metadata[x][0])
        metadata_to_save.update({token_id: {u'nft_traits' : []}})

        metadata_scoring.update({token_id: {u'TOKEN_ID' : token_id, 
                                            u'TOKEN_NAME' : project_name + ' #' + str(token_id) }})
        token_rarity_score = 0
        token_ranking = 0
        this_token_trait = []
        each_trait_score = {}
        
        # Looping through each Metadata of the token, and calculating rarity scores
        for y in range(starting_count_y,nft_metadata_len):
<<<<<<< HEAD
            # There is a chance that Thematic Match info is stored as "derivedPropDefs" from the data query. Skipping this condition.
            # This happens while extracting "Wicked Craniums" project
            if y >= len(all_traits):
                warning_flag = True
                break
            
=======
>>>>>>> 7298ad50
            this_trait_rarity_score = 0
            temp_scoring = 0
            # Some traits data is stored as List, so we have to loop it through
            if isinstance(nft_metadata[x][y], list):
                
                temp_scoring = 0
                if len(nft_metadata[x][y]) == 0:
                    if normalize_trait:
                        try:
                            number_of_category = len(all_traits[y][u'pvs'])
                        except:
                            print(y)
                            pprint(all_traits[y])
                            input("Error Found on the count above. Press Any key to continue.")
                        
                        token_rarity_score = token_rarity_score + (constant_number/(number_of_traits_types * number_of_category))/(all_traits[y][u'pvs'][0][1]/total_tokens_len)
                        this_trait_rarity_score = (constant_number/(number_of_traits_types * number_of_category))/(all_traits[y][u'pvs'][0][1]/total_tokens_len)
                        temp_scoring += this_trait_rarity_score
                    else:
                        token_rarity_score = token_rarity_score + 1/(all_traits[y][u'pvs'][0][1]/total_tokens_len)
                        temp_scoring += this_trait_rarity_score
                else:
                    for each_theme in nft_metadata[x][y]:
                        if normalize_trait:
                        
                            try:
                                number_of_category = len(all_traits[y][u'pvs'])
                            except:
                                print(y)
                                pprint(all_traits[y])
                                input("Error Found on the count above. Press Any key to continue.")

                            
                            token_rarity_score = token_rarity_score + (constant_number/(number_of_traits_types * number_of_category))/(all_traits[y][u'pvs'][each_theme][1]/total_tokens_len)
                            this_trait_rarity_score = (constant_number/(number_of_traits_types * number_of_category))/(all_traits[y][u'pvs'][each_theme][1]/total_tokens_len)
                            temp_scoring += this_trait_rarity_score
                        else:
                            token_rarity_score = token_rarity_score + 1/(all_traits[y][u'pvs'][each_theme][1]/total_tokens_len)
                            this_trait_rarity_score = 1/(all_traits[y][u'pvs'][each_theme][1]/total_tokens_len)
                            temp_scoring += this_trait_rarity_score
<<<<<<< HEAD
            else:
                if normalize_trait:
                    # Skip the traits that doesn't contain keys: pvs -> very unusual
                    # Was spoted once with byopills project 
                    if all_traits[y].get('pvs',"empty") == "empty":
                        break
=======

                elif target_project[u'thematic_key'] == "derivedPropDefs":
                        theme = nft_metadata[x][y][0]
                        matching_set = response_data[u'derivedPropDefs'][0][u'pvs']
                        for each_matching_set in matching_set:
                            if (theme == each_matching_set[0]):
                                
                                token_rarity_score = token_rarity_score + 1/(each_matching_set[1]/total_tokens_len)
                                this_trait_rarity_score = 1/(each_matching_set[1]/total_tokens_len)

            else:
                if target_project[u'itemToAvoid'] == None:
                    if isinstance(nft_metadata[x][y], list):
                        temp_scoring = 0
                        if len(nft_metadata[x][y]) == 0:
                            if normalize_trait:
                                
                                number_of_category = len(all_traits[y][u'pvs'])
                                
                                
                                token_rarity_score = token_rarity_score + (constant_number/(number_of_traits_types * number_of_category))/(all_traits[y][u'pvs'][0][1]/total_tokens_len)
                                this_trait_rarity_score = (constant_number/(number_of_traits_types * number_of_category))/(all_traits[y][u'pvs'][0][1]/total_tokens_len)
                                temp_scoring += this_trait_rarity_score
                            else:
                                token_rarity_score = token_rarity_score + 1/(all_traits[y][u'pvs'][0][1]/total_tokens_len)
                                temp_scoring += this_trait_rarity_score
                        else:
                            for each_theme in nft_metadata[x][y]:
                                if normalize_trait:
                                    number_of_category = len(all_traits[y][u'pvs'])
                                    
                                    token_rarity_score = token_rarity_score + (constant_number/(number_of_traits_types * number_of_category))/(all_traits[y][u'pvs'][each_theme][1]/total_tokens_len)
                                    this_trait_rarity_score = (constant_number/(number_of_traits_types * number_of_category))/(all_traits[y][u'pvs'][each_theme][1]/total_tokens_len)
                                    temp_scoring += this_trait_rarity_score
                                else:
                                    token_rarity_score = token_rarity_score + 1/(all_traits[y][u'pvs'][each_theme][1]/total_tokens_len)
                                    this_trait_rarity_score = 1/(all_traits[y][u'pvs'][each_theme][1]/total_tokens_len)
                                    temp_scoring += this_trait_rarity_score
>>>>>>> 7298ad50
                    else:
                        number_of_category = len(all_traits[y][u'pvs'])
                    
                        token_rarity_score = token_rarity_score + (constant_number/(number_of_traits_types * number_of_category))/(all_traits[y][u'pvs'][nft_metadata[x][y]][1]/total_tokens_len)
                        this_trait_rarity_score = (constant_number/(number_of_traits_types * number_of_category))/(all_traits[y][u'pvs'][nft_metadata[x][y]][1]/total_tokens_len)
                    
                else:
                    token_rarity_score = token_rarity_score + 1/(all_traits[y][u'pvs'][nft_metadata[x][y]][1]/total_tokens_len)
                    this_trait_rarity_score =  1/(all_traits[y][u'pvs'][nft_metadata[x][y]][1]/total_tokens_len)


            if isinstance(nft_metadata[x][y], list):
                
                for each_theme in nft_metadata[x][y]:
                    this_token_trait.append({u'node' : {u'traitType' : all_traits[y][u'name'], u'value' : all_traits[y][u'pvs'][each_theme][0]}})
                    
                each_trait_score.update({all_traits[y][u'name'] : temp_scoring})
            else:
                this_token_trait.append({u'node' : {u'traitType' : all_traits[y][u'name'], u'value' : all_traits[y][u'pvs'][nft_metadata[x][y]][0]}})
                each_trait_score.update({all_traits[y][u'name'] : this_trait_rarity_score})
<<<<<<< HEAD
            
        
        
=======
        

>>>>>>> 7298ad50
        rarity_table.update({str(token_id) : float(token_rarity_score)})
        metadata_to_save[token_id].update({u'nft_traits' : this_token_trait})
        metadata_scoring[token_id].update(each_trait_score)
    

    # Sort all the rarity data base on the rarity scores (Descending Order)
    sorted_rarity_table = sorted(rarity_table.items(), key = lambda item : item[1],reverse=True)
<<<<<<< HEAD
    print("Number of Token : " + str(len(metadata_to_save)))
=======

>>>>>>> 7298ad50

    
    rarity_table_upload = {}
    count = 1
    # Adding ranking to each of the token
    for each_item in range(0,len(sorted_rarity_table)):
        rarity_table_upload.update({str(sorted_rarity_table[each_item][0]) : {"rank" : count, "rarity_score" : float(sorted_rarity_table[each_item][1])}})
        metadata_to_save[str(sorted_rarity_table[each_item][0])].update({"rank" : count, "rarity_score" : float(sorted_rarity_table[each_item][1])})
        metadata_scoring[str(sorted_rarity_table[each_item][0])].update({ "RARITY_SCORE" : float(sorted_rarity_table[each_item][1]),"Rank" : count})

        count = count + 1


    scoring_csv = []

    # Adding scoring of each traits to each of the token
    for each_token in metadata_scoring:
        this_row = []
<<<<<<< HEAD
        
=======
>>>>>>> 7298ad50
        for each_col in metadata_scoring[each_token]:
            this_row.append(metadata_scoring[each_token][each_col])
        scoring_csv.append(this_row)
    

    sorted_scoring_csv = sorted(scoring_csv, key = lambda item : item[len(item)-1],reverse=False)

    #Create Header
    header_row = []
    for each_col in metadata_scoring["1"]:
        header_row.append(each_col)
<<<<<<< HEAD

    # Save to csv file
=======
    
        
    with open(file_name, 'w') as fp:
        json.dump(rarity_table_upload, fp)
    
    pprint(metadata_to_save["131"])
    with open(metadata_file_name, 'w') as fp:
        json.dump(metadata_to_save, fp)


    with open(metadata_scoring_file_name, 'w') as fp:
        json.dump(metadata_scoring, fp)

>>>>>>> 7298ad50
    with open(metadata_scoring_csv_file_name, 'w') as f: 
        write = csv.writer(f) 
        write.writerow(header_row) 
        write.writerows(sorted_scoring_csv) 
        
<<<<<<< HEAD
    if warning_flag:
        print("============\n    WARNING\n==============\nThe rarity data you are trying to extrat might contain Thematic Match / Matching Sets that this script ignored. \nSo while you compare with Rarity Tools data, make sure Thematic Sets is turned off.\n\n")

    print("--- %s seconds Taken to Download ---" % (time.time() - start_time))

=======
    
    print("--- %s seconds TO Load ---" % (time.time() - start_time))
>>>>>>> 7298ad50
<|MERGE_RESOLUTION|>--- conflicted
+++ resolved
@@ -32,21 +32,9 @@
     dt_now = datetime.datetime.utcnow()
     start_time = time.time()
     script_dir = os.path.dirname(__file__)
-<<<<<<< HEAD
 
     print("Project : " + str(project_name))
-=======
-    script_dir += "/from_raritytools/{}".format(project_name)
-    print("script dir: ", script_dir)
-    
-    
-    if not os.path.exists(script_dir):
-        os.makedirs(script_dir)
-    
-    metadata_file_name = os.path.join(script_dir,  project_name +"_metadata.json")
-    metadata_scoring_file_name = os.path.join(script_dir,  project_name +"_scoring_metadata.json")
-    metadata_scoring_csv_file_name = os.path.join(script_dir,  project_name +"_raritytools.csv")
->>>>>>> 7298ad50
+
 
     # Saves the rarity data into the Folder "rarity_data" provided
     metadata_scoring_csv_file_name = os.path.join(script_dir,  "rarity_data/" + project_name +"_raritytools.csv")
@@ -68,201 +56,11 @@
     all_traits = response_data[u'basePropDefs']
     number_of_traits_types = len(all_traits) - 1
     nft_metadata = response_data[u'items']
-<<<<<<< HEAD
     metadata_scoring = {}
     metadata_to_save = {}
     total_tokens_len = len(nft_metadata)
     constant_number = 1000000 / total_tokens_len # This constant number is used to normalize the scoring, I foudn it by reverse engieering a few samples
     rarity_table = {}
-=======
-
-    metadata_scoring = {}
-    metadata_to_save = {}
-    
-
-    if thematic_match:
-        nft_metadata_len = len(nft_metadata[0]) - target_project[u'trailing_metadata'] + 1
-        themematic_match_position = nft_metadata_len - 1
-    else:
-        nft_metadata_len = len(nft_metadata[0]) - target_project[u'trailing_metadata']
-
-    total_tokens_len = len(nft_metadata)
-    constant_number = 1000000 / total_tokens_len
-
-    rarity_table = {}
-    for x in range(0,total_tokens_len):
-        token_id = str(nft_metadata[x][0])
-        metadata_to_save.update({token_id: {u'nft_traits' : []}})
-
-        metadata_scoring.update({token_id: {u'TOKEN_ID' : token_id, 
-                                            u'TOKEN_NAME' : project_name + ' #' + str(token_id) }})
-        token_rarity_score = 0
-        token_ranking = 0
-        this_token_trait = []
-        each_trait_score = {}
-        
-        for y in range(starting_count_y,nft_metadata_len):
-            this_trait_rarity_score = 0
-            temp_scoring = 0
-            if thematic_match and y == themematic_match_position:
-                if target_project[u'isList']:
-                    temp_scoring = 0
-                    
-                    for each_theme in nft_metadata[x][y]:
-                        if normalize_trait:
-                            number_of_category = len(all_traits[y][u'pvs'])
-                            
-                            token_rarity_score = token_rarity_score + (constant_number/(number_of_traits_types * number_of_category))/(all_traits[y][u'pvs'][each_theme][1]/total_tokens_len)
-                            this_trait_rarity_score = (constant_number/(number_of_traits_types * number_of_category))/(all_traits[y][u'pvs'][each_theme][1]/total_tokens_len)
-                            temp_scoring += this_trait_rarity_score
-                        else:
-                            token_rarity_score = token_rarity_score + 1/(all_traits[y][u'pvs'][each_theme][1]/total_tokens_len)
-                            this_trait_rarity_score = 1/(all_traits[y][u'pvs'][each_theme][1]/total_tokens_len)
-                            temp_scoring += this_trait_rarity_score
-
-                elif target_project[u'thematic_key'] == "derivedPropDefs":
-                        theme = nft_metadata[x][y][0]
-                        matching_set = response_data[u'derivedPropDefs'][0][u'pvs']
-                        for each_matching_set in matching_set:
-                            if (theme == each_matching_set[0]):
-                                token_rarity_score = token_rarity_score + 1/(each_matching_set[1]/total_tokens_len)
-                                this_trait_rarity_score = 1/(each_matching_set[1]/total_tokens_len)
-
-            else:
-                if target_project[u'itemToAvoid'] == None:
-                    if isinstance(nft_metadata[x][y], list):
-                        temp_scoring = 0
-                        if len(nft_metadata[x][y]) == 0:
-                            if normalize_trait:
-                                try:
-                                    number_of_category = len(all_traits[y][u'pvs'])
-                                except:
-                                    print(y)
-                                    print(all_traits[y])
-                                    input("preessss")
-                                
-                                token_rarity_score = token_rarity_score + (constant_number/(number_of_traits_types * number_of_category))/(all_traits[y][u'pvs'][0][1]/total_tokens_len)
-                                this_trait_rarity_score = (constant_number/(number_of_traits_types * number_of_category))/(all_traits[y][u'pvs'][0][1]/total_tokens_len)
-                                temp_scoring += this_trait_rarity_score
-                            else:
-                                token_rarity_score = token_rarity_score + 1/(all_traits[y][u'pvs'][0][1]/total_tokens_len)
-                                temp_scoring += this_trait_rarity_score
-                        else:
-                            for each_theme in nft_metadata[x][y]:
-                                if normalize_trait:
-                                    number_of_category = len(all_traits[y][u'pvs'])
-                                    
-                                    token_rarity_score = token_rarity_score + (constant_number/(number_of_traits_types * number_of_category))/(all_traits[y][u'pvs'][each_theme][1]/total_tokens_len)
-                                    this_trait_rarity_score = (constant_number/(number_of_traits_types * number_of_category))/(all_traits[y][u'pvs'][each_theme][1]/total_tokens_len)
-                                    temp_scoring += this_trait_rarity_score
-                                else:
-                                    token_rarity_score = token_rarity_score + 1/(all_traits[y][u'pvs'][each_theme][1]/total_tokens_len)
-                                    this_trait_rarity_score = 1/(all_traits[y][u'pvs'][each_theme][1]/total_tokens_len)
-                                    temp_scoring += this_trait_rarity_score
-                    else:
-                        if normalize_trait:
-                            number_of_category = len(all_traits[y][u'pvs'])
-                            
-                            token_rarity_score = token_rarity_score + (constant_number/(number_of_traits_types * number_of_category))/(all_traits[y][u'pvs'][nft_metadata[x][y]][1]/total_tokens_len)
-                            this_trait_rarity_score = (constant_number/(number_of_traits_types * number_of_category))/(all_traits[y][u'pvs'][nft_metadata[x][y]][1]/total_tokens_len)
-                        else:
-                            token_rarity_score = token_rarity_score + 1/(all_traits[y][u'pvs'][nft_metadata[x][y]][1]/total_tokens_len)
-                            this_trait_rarity_score =  1/(all_traits[y][u'pvs'][nft_metadata[x][y]][1]/total_tokens_len)
-
-
-                    
-
-                elif y == target_project[u'itemToAvoid']:
-                    token_rarity_score = token_rarity_score
-
-            if isinstance(nft_metadata[x][y], list):
-                
-                for each_theme in nft_metadata[x][y]:
-                    this_token_trait.append({u'node' : {u'traitType' : all_traits[y][u'name'], u'value' : all_traits[y][u'pvs'][each_theme][0]}})
-                    
-                each_trait_score.update({all_traits[y][u'name'] : temp_scoring})
-            else:
-                this_token_trait.append({u'node' : {u'traitType' : all_traits[y][u'name'], u'value' : all_traits[y][u'pvs'][nft_metadata[x][y]][0]}})
-                each_trait_score.update({all_traits[y][u'name'] : this_trait_rarity_score})
-        
-        rarity_table.update({str(token_id) : float(token_rarity_score)})
-        metadata_to_save[token_id].update({u'nft_traits' : this_token_trait})
-        metadata_scoring[token_id].update(each_trait_score)
-    
-    sorted_rarity_table = sorted(rarity_table.items(), key = lambda item : item[1],reverse=True)
-    
-    rarity_table_upload = {}
-    count = 1
-    for each_item in range(0,len(sorted_rarity_table)):
-        rarity_table_upload.update({str(sorted_rarity_table[each_item][0]) : {"rank" : count, "rarity_score" : float(sorted_rarity_table[each_item][1])}})
-        metadata_to_save[str(sorted_rarity_table[each_item][0])].update({"rank" : count, "rarity_score" : float(sorted_rarity_table[each_item][1])})
-        metadata_scoring[str(sorted_rarity_table[each_item][0])].update({ "RARITY_SCORE" : float(sorted_rarity_table[each_item][1]),"Rank" : count})
-
-        count = count + 1
-
-
-    scoring_csv = []
-
-    
-
-    for each_token in metadata_scoring:
-        this_row = []
-        for each_col in metadata_scoring[each_token]:
-            this_row.append(metadata_scoring[each_token][each_col])
-        scoring_csv.append(this_row)
-    
-
-    sorted_scoring_csv = sorted(scoring_csv, key = lambda item : item[len(item)-1],reverse=False)
-
-    #Create Header
-    header_row = []
-    for each_col in metadata_scoring["1"]:
-        header_row.append(each_col)
-    
-    
-
-    
-    with open(file_name, 'w') as fp:
-        json.dump(rarity_table_upload, fp)
-    
-    pprint(metadata_to_save["131"])
-    with open(metadata_file_name, 'w') as fp:
-        json.dump(metadata_to_save, fp)
-
-
-    with open(metadata_scoring_file_name, 'w') as fp:
-        json.dump(metadata_scoring, fp)
-
-
-    # text_file = open(metadata_scoring_csv_file_name, "w")
-    # text_file.write(scoring_csv)
-    # text_file.close()
-    with open(metadata_scoring_csv_file_name, 'w') as f: 
-        write = csv.writer(f) 
-        write.writerow(header_row) 
-        write.writerows(sorted_scoring_csv) 
-        
-    
-    print("--- %s seconds TO Load ---" % (time.time() - start_time))
-
-
-
-
-def build_rarity_and_traits_adv(project_name = "vogu", starting_count_y = 1, thematic_match = False, normalize_trait = 1):
-    import timeit
-    import csv
-    import requests
-    import time
-    start_time = time.time()
-    import json
-    from pprint import pprint
-    import os
-    script_dir = os.path.dirname(__file__)
-
-    import datetime
-    dt_now = datetime.datetime.utcnow()
-
->>>>>>> 7298ad50
     
     # cut off the last element, if it is an empty array (cause problems with the script)
     last_element_of_metadata = nft_metadata[0][len(nft_metadata[0])-1]
@@ -275,39 +73,10 @@
     
 
 
-<<<<<<< HEAD
     # Looping through each token, and decode the metadata stored by rarity tools
     # They use Numbers to represent the data, which makes the file size smaller to download
     for x in range(0,total_tokens_len):
         
-=======
-    matching_traits = 2
-    
-     
-    response = requests.request("GET", url, headers=headers )
-    response_data = response.json()
-    all_traits = response_data[u'basePropDefs']
-    number_of_traits_types = len(all_traits) - 1
-    nft_metadata = response_data[u'items']
-
-    metadata_scoring = {}
-    metadata_to_save = {}
-    
-
-    if thematic_match:
-        nft_metadata_len = len(nft_metadata[0]) - target_project[u'trailing_metadata'] + 1
-        themematic_match_position = nft_metadata_len - 1
-
-    else:
-        nft_metadata_len = len(nft_metadata[0]) - target_project[u'trailing_metadata']
-
-
-    total_tokens_len = len(nft_metadata)
-    constant_number = 1000000 / total_tokens_len
-
-    rarity_table = {}
-    for x in range(0,total_tokens_len):
->>>>>>> 7298ad50
         token_id = str(nft_metadata[x][0])
         metadata_to_save.update({token_id: {u'nft_traits' : []}})
 
@@ -320,15 +89,12 @@
         
         # Looping through each Metadata of the token, and calculating rarity scores
         for y in range(starting_count_y,nft_metadata_len):
-<<<<<<< HEAD
             # There is a chance that Thematic Match info is stored as "derivedPropDefs" from the data query. Skipping this condition.
             # This happens while extracting "Wicked Craniums" project
             if y >= len(all_traits):
                 warning_flag = True
                 break
-            
-=======
->>>>>>> 7298ad50
+
             this_trait_rarity_score = 0
             temp_scoring = 0
             # Some traits data is stored as List, so we have to loop it through
@@ -369,53 +135,12 @@
                             token_rarity_score = token_rarity_score + 1/(all_traits[y][u'pvs'][each_theme][1]/total_tokens_len)
                             this_trait_rarity_score = 1/(all_traits[y][u'pvs'][each_theme][1]/total_tokens_len)
                             temp_scoring += this_trait_rarity_score
-<<<<<<< HEAD
             else:
                 if normalize_trait:
                     # Skip the traits that doesn't contain keys: pvs -> very unusual
                     # Was spoted once with byopills project 
                     if all_traits[y].get('pvs',"empty") == "empty":
                         break
-=======
-
-                elif target_project[u'thematic_key'] == "derivedPropDefs":
-                        theme = nft_metadata[x][y][0]
-                        matching_set = response_data[u'derivedPropDefs'][0][u'pvs']
-                        for each_matching_set in matching_set:
-                            if (theme == each_matching_set[0]):
-                                
-                                token_rarity_score = token_rarity_score + 1/(each_matching_set[1]/total_tokens_len)
-                                this_trait_rarity_score = 1/(each_matching_set[1]/total_tokens_len)
-
-            else:
-                if target_project[u'itemToAvoid'] == None:
-                    if isinstance(nft_metadata[x][y], list):
-                        temp_scoring = 0
-                        if len(nft_metadata[x][y]) == 0:
-                            if normalize_trait:
-                                
-                                number_of_category = len(all_traits[y][u'pvs'])
-                                
-                                
-                                token_rarity_score = token_rarity_score + (constant_number/(number_of_traits_types * number_of_category))/(all_traits[y][u'pvs'][0][1]/total_tokens_len)
-                                this_trait_rarity_score = (constant_number/(number_of_traits_types * number_of_category))/(all_traits[y][u'pvs'][0][1]/total_tokens_len)
-                                temp_scoring += this_trait_rarity_score
-                            else:
-                                token_rarity_score = token_rarity_score + 1/(all_traits[y][u'pvs'][0][1]/total_tokens_len)
-                                temp_scoring += this_trait_rarity_score
-                        else:
-                            for each_theme in nft_metadata[x][y]:
-                                if normalize_trait:
-                                    number_of_category = len(all_traits[y][u'pvs'])
-                                    
-                                    token_rarity_score = token_rarity_score + (constant_number/(number_of_traits_types * number_of_category))/(all_traits[y][u'pvs'][each_theme][1]/total_tokens_len)
-                                    this_trait_rarity_score = (constant_number/(number_of_traits_types * number_of_category))/(all_traits[y][u'pvs'][each_theme][1]/total_tokens_len)
-                                    temp_scoring += this_trait_rarity_score
-                                else:
-                                    token_rarity_score = token_rarity_score + 1/(all_traits[y][u'pvs'][each_theme][1]/total_tokens_len)
-                                    this_trait_rarity_score = 1/(all_traits[y][u'pvs'][each_theme][1]/total_tokens_len)
-                                    temp_scoring += this_trait_rarity_score
->>>>>>> 7298ad50
                     else:
                         number_of_category = len(all_traits[y][u'pvs'])
                     
@@ -436,14 +161,8 @@
             else:
                 this_token_trait.append({u'node' : {u'traitType' : all_traits[y][u'name'], u'value' : all_traits[y][u'pvs'][nft_metadata[x][y]][0]}})
                 each_trait_score.update({all_traits[y][u'name'] : this_trait_rarity_score})
-<<<<<<< HEAD
             
         
-        
-=======
-        
-
->>>>>>> 7298ad50
         rarity_table.update({str(token_id) : float(token_rarity_score)})
         metadata_to_save[token_id].update({u'nft_traits' : this_token_trait})
         metadata_scoring[token_id].update(each_trait_score)
@@ -451,11 +170,7 @@
 
     # Sort all the rarity data base on the rarity scores (Descending Order)
     sorted_rarity_table = sorted(rarity_table.items(), key = lambda item : item[1],reverse=True)
-<<<<<<< HEAD
     print("Number of Token : " + str(len(metadata_to_save)))
-=======
-
->>>>>>> 7298ad50
 
     
     rarity_table_upload = {}
@@ -474,10 +189,7 @@
     # Adding scoring of each traits to each of the token
     for each_token in metadata_scoring:
         this_row = []
-<<<<<<< HEAD
-        
-=======
->>>>>>> 7298ad50
+        
         for each_col in metadata_scoring[each_token]:
             this_row.append(metadata_scoring[each_token][each_col])
         scoring_csv.append(this_row)
@@ -489,36 +201,14 @@
     header_row = []
     for each_col in metadata_scoring["1"]:
         header_row.append(each_col)
-<<<<<<< HEAD
 
     # Save to csv file
-=======
-    
-        
-    with open(file_name, 'w') as fp:
-        json.dump(rarity_table_upload, fp)
-    
-    pprint(metadata_to_save["131"])
-    with open(metadata_file_name, 'w') as fp:
-        json.dump(metadata_to_save, fp)
-
-
-    with open(metadata_scoring_file_name, 'w') as fp:
-        json.dump(metadata_scoring, fp)
-
->>>>>>> 7298ad50
     with open(metadata_scoring_csv_file_name, 'w') as f: 
         write = csv.writer(f) 
         write.writerow(header_row) 
         write.writerows(sorted_scoring_csv) 
         
-<<<<<<< HEAD
     if warning_flag:
         print("============\n    WARNING\n==============\nThe rarity data you are trying to extrat might contain Thematic Match / Matching Sets that this script ignored. \nSo while you compare with Rarity Tools data, make sure Thematic Sets is turned off.\n\n")
 
     print("--- %s seconds Taken to Download ---" % (time.time() - start_time))
-
-=======
-    
-    print("--- %s seconds TO Load ---" % (time.time() - start_time))
->>>>>>> 7298ad50
